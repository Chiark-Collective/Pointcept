--- conflicted
+++ resolved
@@ -1100,26 +1100,15 @@
         import joblib
 
         point = Point(data_dict)
-<<<<<<< HEAD
         joblib.dump(point, 'point_before_serialization.pkl')
-=======
-        print(f" initial input {point=}")
->>>>>>> 75594fe4
         point.serialization(order=self.order, shuffle_orders=self.shuffle_orders)
         print(f" serialised input {point=}")
         point.sparsify()
-<<<<<<< HEAD
         joblib.dump(point, 'point_before_embedding.pkl')
 
         point = self.embedding(point)
         joblib.dump(point, 'point_before_encoding.pkl')
 
-=======
-        print(f" after sparsify {point=}")
-
-        point = self.embedding(point)
-        print(f" after embedding {point=}")
->>>>>>> 75594fe4
         point = self.enc(point)
 
         # Save the entire model state before the decoder
